# symbiontDivider
An easy to use pipeline to separate endosymbiont genomes from their host's

## Version

0.0.1

## Status

1. Trimming using TrimGalore!
2. Read quality control using FastQC
<<<<<<< HEAD
3. De Novo assembly using megahit
4. Filtering endosymbiont genome using blastn
5. Filtering host mitogenome using blastn
6. Read mapping for coverage estimate using bowtie2
7. Coverage estimate
8. Assembly quality assessment using QUAST
=======
3. Read mapping using bowtie2
4. Coverage estimate
5. Read filtering using samtools
6. Assembly of endosymbiont genome using ABySS
7. De novo assembly using megahit
8. Finding of mitogenome using NCBI blastn
9. Assembly quality assessment using QUAST
>>>>>>> f55ba386

## Installation

```bash
git clone https://github.com/clemensma/symbiontDivider
cd symbiontDivider/Docker
./build.sh
cd ..
```

## Usage

```bash
nextflow run main.nf --reads '*_R{1,2}\\.fastq' --endosymbiont_reference '*_endosymRef\\.fna' -with-docker
```
<<<<<<< HEAD
I highly recommend unpacking your reads before using! 
=======
I highly recommend to unpack your files before starting the programm!
>>>>>>> f55ba386

## ToDo

- Visualisation of quality
- Compression for long time storage
- Better strategy for endosymbiont assembly
- (CPU Core management)<|MERGE_RESOLUTION|>--- conflicted
+++ resolved
@@ -9,22 +9,12 @@
 
 1. Trimming using TrimGalore!
 2. Read quality control using FastQC
-<<<<<<< HEAD
 3. De Novo assembly using megahit
 4. Filtering endosymbiont genome using blastn
 5. Filtering host mitogenome using blastn
 6. Read mapping for coverage estimate using bowtie2
 7. Coverage estimate
 8. Assembly quality assessment using QUAST
-=======
-3. Read mapping using bowtie2
-4. Coverage estimate
-5. Read filtering using samtools
-6. Assembly of endosymbiont genome using ABySS
-7. De novo assembly using megahit
-8. Finding of mitogenome using NCBI blastn
-9. Assembly quality assessment using QUAST
->>>>>>> f55ba386
 
 ## Installation
 
@@ -40,11 +30,8 @@
 ```bash
 nextflow run main.nf --reads '*_R{1,2}\\.fastq' --endosymbiont_reference '*_endosymRef\\.fna' -with-docker
 ```
-<<<<<<< HEAD
-I highly recommend unpacking your reads before using! 
-=======
 I highly recommend to unpack your files before starting the programm!
->>>>>>> f55ba386
+
 
 ## ToDo
 
